--- conflicted
+++ resolved
@@ -57,11 +57,7 @@
     "karma-phantomjs-launcher": "^0.1.4",
     "karma-safari-launcher": "^0.1.1",
     "karma-tap-reporter": "0.0.3",
-<<<<<<< HEAD
-    "mocha": "^2.4.5",
-=======
     "mocha": "3.0.2",
->>>>>>> 27aeed65
     "phantomjs": "^1.9.13",
     "protractor": "^1.3.1",
     "react": "^0.14.0",
