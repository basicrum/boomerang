{
  "name": "boomerang",
  "version": "1.0.0",
  "releaseVersion": "1",
  "description": "boomerang always comes back, except when it hits something",
  "main": "boomerang.js",
  "directories": {
    "doc": "doc",
    "test": "tests"
  },
  "devDependencies": {
    "async": "^0.9.0",
    "bower": "*",
    "chai": "^1.10.0",
    "color-convert": "^1.3.1",
    "compression": "^1.4.4",
    "deepmerge": "^0.2.7",
    "eslint": "^2.2.0",
    "eslint-plugin-html": "^1.5.1",
    "express": "^4.11.1",
    "fs-extra": "^0.15.0",
    "grunt": "^0.4.5",
    "grunt-babel": "^5.0.3",
    "grunt-browserify": "^4.0.1",
    "grunt-cli": "^0.1.13",
    "grunt-contrib-clean": "^0.6.0",
    "grunt-contrib-compress": "^0.13.0",
    "grunt-contrib-concat": "^0.5.0",
    "grunt-contrib-connect": "^0.9.0",
    "grunt-contrib-copy": "^0.7.0",
    "grunt-contrib-uglify": "^0.9.2",
    "grunt-contrib-watch": "^0.6.1",
    "grunt-express-server": "^0.5.1",
    "grunt-filesize": "0.0.7",
    "grunt-jsdoc": "^2.0.0",
    "grunt-karma": "^0.12.1",
    "grunt-mkdir": "^0.1.2",
    "grunt-protractor-runner": "^1.2.1",
    "grunt-protractor-webdriver": "^0.2.0",
    "grunt-react": "^0.12.3",
    "grunt-saucelabs": "^8.6.2",
    "grunt-string-replace": "^1.0.0",
    "grunt-strip-code": "^0.1.2",
    "grunt-template": "^0.2.3",
    "jsdoc": "git+ssh://git@github.com:SOASTA/jsdoc.git#b567ed6",
    "gruntify-eslint": "^2.0.0",
    "history": "^1.12.5",
    "jasmine-reporters": "^1.0.0",
    "karma": "^0.13.0",
    "karma-chrome-launcher": "^0.1.5",
    "karma-coverage": "^0.2.6",
    "karma-firefox-launcher": "^0.1.4",
    "karma-ie-launcher": "^0.1.5",
    "karma-mocha": "^0.1.9",
    "karma-mocha-reporter": "^2.0.0",
    "karma-opera-launcher": "^0.1.0",
    "karma-phantomjs-launcher": "^0.1.4",
    "karma-safari-launcher": "^0.1.1",
    "karma-tap-reporter": "0.0.3",
    "mocha": "^2.4.5",
    "phantomjs": "^1.9.13",
    "protractor": "^1.3.1",
    "react": "^0.14.0",
    "react-dom": "^0.14.0",
    "react-router": "^1.0.0-rc3",
    "soasta-repository": "0.0.1",
    "strip-json-comments": "^1.0.2"
  },
  "scripts": {
<<<<<<< HEAD
    "install": "node node_modules/protractor/bin/webdriver-manager update",
    "test": "grunt test"
=======
    "test": "grunt test",
    "install": "if [ -e node_modules/protractor/bin/webdriver-manager ]; then node node_modules/protractor/bin/webdriver-manager update; fi"
>>>>>>> 46813b8f
  },
  "repository": {
    "type": "git",
    "url": "https://github.com/SOASTA/boomerang.git"
  },
  "keywords": [
    "NavigationTiming",
    "PerformanceTimeline",
    "ResourceTiming",
    "UserTiming",
    "analytics",
    "boomerang",
    "performance",
    "performance",
    "rum"
  ],
  "author": {
    "email": "philip@bluesmoon.info",
    "name": "Philip Tellis",
    "url": "http://bluesmoon.info"
  },
  "contributors": [
    {
      "name": "abarre",
      "email": "a@fasterize.com"
    },
    {
      "name": "Ariel Barreiro",
      "email": "abarrei@gmail.com"
    },
    {
      "name": "Erik Fried",
      "email": "erikmfried@gmail.com"
    },
    {
      "name": "Buddy Brewer",
      "email": "buddy@buddybrewer.com"
    },
    {
      "name": "Callum Macdonald",
      "email": "github.com@callum-macdonald.com"
    },
    {
      "name": "Chirag Shah",
      "email": "chiragshah1@gmail.com"
    },
    {
      "name": "Dominick",
      "email": "dguzzo@gmail.com"
    },
    {
      "name": "Drew Miller",
      "email": "drew@drewmiller.net"
    },
    {
      "name": "dweitemeyer",
      "email": "weitemeyer@weikatec.com"
    },
    {
      "name": "Edgar Klein",
      "email": "edgar@ididic.com"
    },
    {
      "name": "Eric Goldsmith",
      "email": "eric@ericgoldsmith.com"
    },
    {
      "name": "Jamis Charles",
      "email": "Jamis82@gmail.com"
    },
    {
      "name": "Jason Martin",
      "email": "jhmartin@toger.us"
    },
    {
      "name": "Jon Pliske",
      "email": "jpliske@groupon.com"
    },
    {
      "name": "Marcel Duran",
      "email": "contact@marcelduran.com"
    },
    {
      "name": "Parker Seidel",
      "email": "pseidel@predictivetechnologies.com"
    },
    {
      "name": "Phil Booth",
      "email": "pmbooth@gmail.com"
    },
    {
      "name": "Ryuichi Okumura",
      "email": "okuryu@okuryu.com"
    },
    {
      "name": "Tyler Mauthe",
      "email": "tmauthe@hatsize.com"
    },
    {
      "name": "xzyfer",
      "email": "xzyfer@gmail.com"
    },
    {
      "name": "Andreas Marschke",
      "email": "andreas.marschke@gmail.com"
    }
  ],
  "license": "BSD-3-Clause",
  "bugs": {
    "url": "https://github.com/SOASTA/boomerang/issues"
  },
  "homepage": "https://github.com/SOASTA/boomerang"
}<|MERGE_RESOLUTION|>--- conflicted
+++ resolved
@@ -67,13 +67,8 @@
     "strip-json-comments": "^1.0.2"
   },
   "scripts": {
-<<<<<<< HEAD
-    "install": "node node_modules/protractor/bin/webdriver-manager update",
-    "test": "grunt test"
-=======
     "test": "grunt test",
     "install": "if [ -e node_modules/protractor/bin/webdriver-manager ]; then node node_modules/protractor/bin/webdriver-manager update; fi"
->>>>>>> 46813b8f
   },
   "repository": {
     "type": "git",
